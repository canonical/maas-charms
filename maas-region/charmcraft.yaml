name: maas-region
type: charm
title: MAAS Region Controller
summary: Charmed MAAS region controller

description: |
  MAAS runs a software-defined data centre - it turns a collection of physical
  servers and switches into a bare metal cloud with full open source IP address
  management (IPAM) and instant provisioning on demand.

  The MAAS region controller (maas-regiond) is the REST API server for
  all MAAS clients, and the postgres database that maintains machine
  state for the entire data centre (or “region”). The region controller
  an be scaled-out and highly available given the appropriate postgres
  setup and additional API servers.

links:
  documentation: https://discourse.charmhub.io/t/maas-region-docs-index/13286
  website:
    - https://charmhub.io/maas-region
  source:
    - https://github.com/canonical/maas-charms/tree/main/maas-region
  issues:
    - https://github.com/canonical/maas-charms/issues

platforms:
  ubuntu@24.04:amd64:
  ubuntu@24.04:arm64:

requires:
  maas-db:
    interface: postgresql_client
    limit: 1
  tracing:
    interface: tracing
    limit: 1
  maas-site-manager:
    interface: site_manager_enroll
    limit: 1
  s3-parameters:
    interface: s3
    limit: 1
    optional: true

peers:
  maas-cluster:
    interface: maas_peers

provides:
  api:
    interface: http
  cos-agent:
    interface: cos_agent

actions:
  create-admin:
    description: Create a MAAS administrator account.
    params:
      username:
        type: string
        description: Username for the new account.
      password:
        type: string
        description: A password for this user.
      email:
        type: string
        description: Specifies the email of the admin user.
      ssh-import:
        type: string
        description: Import SSH keys from Launchpad (lp:user-id) or Github (gh:user-id).
    required:
      - username
      - password
      - email
  get-api-key:
    description: Get the API key for a user
    params:
      username:
        type: string
        description: Username for the new account.
  get-api-endpoint:
    description: Get MAAS API URL
  create-backup:
    description: Create a backup of MAAS data not stored in the database.
  restore-backup:
    description: Restore from a MAAS backup
    params:
      backup-id:
        type: string
        description: The id of the backup to restore from. See `list-backup` for a list of backup ids
      controller-id:
        type: string
        description: The controller id to assign to this region. See `list-backup` for a list of controller ids
    required:
      - backup-id
      - controller-id
  list-backups:
    description: List available MAAS backups
      NOTE - This is a noop action, and serves only as a placeholder

parts:
  charm:
    override-build: |
      echo "Running the build step"
      craftctl default

  prometheus-alerts:
    plugin: dump
    source: https://github.com/canonical/maas-prometheus-alert-rules.git
    source-depth: 1
    source-type: git
    build-packages:
      - python3-yaml
    override-build: |
      ./bin/group.py --rules './rules/*.rule' --tests nop --out group.yml --test_out /dev/null
      craftctl default
    organize:
      "*": src/prometheus/
    prime:
      - src/prometheus/group.yml

  loki-alerts:
    plugin: dump
    source: https://github.com/canonical/maas-loki-alert-rules
    source-depth: 1
    source-type: git
    build-packages:
      - python3-yaml
    override-build: |
      ./bin/group.py --rules './rules/*.rule' --out loki.yml
      craftctl default
    organize:
      "*": src/loki/
    prime:
      - src/loki/loki.yml

  grafana-dashboards:
    plugin: dump
    source: https://github.com/canonical/maas-grafana-dashboards
    source-depth: 1
    source-type: git
    source-subdir: maas
    organize:
      "*": src/grafana_dashboards/
    prime:
      - src/grafana_dashboards/*

config:
  options:
    maas_url:
      default: ""
      description: |
        The maas_url to set. If not provided, the maas_url is formulated by the IP of maas-region
        leader and MAAS API port. If application is related to HAProxy, the proxy port is used
        instead.
      type: string
    tls_mode:
      default: "disabled"
      description: Whether to enable TLS termination at HA Proxy ('termination'), at MAAS ('passthrough'), or no TLS ('disabled')
      type: string
    ssl_cert_content:
      default: ""
      description: SSL certificate for tls_mode='passthrough'
      type: string
    ssl_key_content:
      default: ""
      description: SSL private key for tls_mode='passthrough'
      type: string
    ssl_cacert_content:
      default: ""
      description: CA Certificates chain in PEM format
      type: string
    enable_prometheus_metrics:
      default: true
      description: Whether to enable Prometheus metrics for MAAS
      type: boolean
    enable_rack_mode:
      default: false
<<<<<<< HEAD
      description: A placeholder config option to test.
=======
      description: Whether to configure MAAS as running in region+rack mode
>>>>>>> be0400d4
      type: boolean<|MERGE_RESOLUTION|>--- conflicted
+++ resolved
@@ -176,9 +176,5 @@
       type: boolean
     enable_rack_mode:
       default: false
-<<<<<<< HEAD
-      description: A placeholder config option to test.
-=======
       description: Whether to configure MAAS as running in region+rack mode
->>>>>>> be0400d4
       type: boolean