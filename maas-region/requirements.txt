--- conflicted
+++ resolved
@@ -1,15 +1,10 @@
-<<<<<<< HEAD
-ops ~= 2.5
+ops ~=3.1
 
 # For backup support
 boto3 >= 1.39.10, <1.40.0
 botocore >=1.39.10, <1.40.0
 
 # For Grafana agent
-=======
-ops ~=3.1
-# for grafana agent
->>>>>>> 47efac74
 pydantic < 2
 cosl
 opentelemetry-exporter-otlp-proto-http>=1.21.0